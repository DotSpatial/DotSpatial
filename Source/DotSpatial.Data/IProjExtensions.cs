// ********************************************************************************************************
// Product Name: DotSpatial.Symbology.dll
// Description:  Contains the business logic for symbology layers and symbol categories.
// ********************************************************************************************************
//
// The Original Code is from MapWindow.dll version 6.0
//
// The Initial Developer of this Original Code is Ted Dunsford. Created 3/21/2009 5:05:56 PM
//
// Contributor(s): (Open source contributors should list themselves and their modifications here).
//
// ********************************************************************************************************

using System;
using System.Collections.Generic;
using System.Drawing;
using GeoAPI.Geometries;
using Point = System.Drawing.Point;

namespace DotSpatial.Data
{
    /// <summary>
    /// Extension methods for <see cref="IProj"/> interface.
    /// </summary>
    public static class IProjExtensions
<<<<<<< HEAD
    {

        private static bool _extendBuffer;
=======
    {

        private static bool _extendBuffer;
>>>>>>> abd9d1d9
        private static int _extendBufferCoeff = 3;

        #region Methods

        /// <summary>
        /// Converts a single point location into an equivalent geographic coordinate
        /// </summary>
        /// <param name="self">This IProj</param>
        /// <param name="position">The client coordinate relative to the map control</param>
        /// <returns>The geographic ICoordinate interface</returns>
        public static Coordinate PixelToProj(this IProj self, Point position)
        {
            double x = Convert.ToDouble(position.X);
            double y = Convert.ToDouble(position.Y);
            if (self != null && self.GeographicExtents != null)
<<<<<<< HEAD
            {
                x = (x - self.ImageRectangle.X) * self.GeographicExtents.Width / self.ImageRectangle.Width + self.GeographicExtents.MinX;
=======
            {
                x = (x - self.ImageRectangle.X) * self.GeographicExtents.Width / self.ImageRectangle.Width + self.GeographicExtents.MinX;
>>>>>>> abd9d1d9
                y = self.GeographicExtents.MaxY - (y - self.ImageRectangle.Y) * self.GeographicExtents.Height / self.ImageRectangle.Height;
            }
            return new Coordinate(x, y, 0.0);
        }

        /// <summary>
        /// Converts a rectangle in pixel coordinates relative to the map control into
        /// a geographic envelope.
        /// </summary>
        /// <param name="self">This IProj</param>
        /// <param name="rect">The rectangle to convert</param>
        /// <returns>An IEnvelope interface</returns>
        public static Extent PixelToProj(this IProj self, Rectangle rect)
        {
            Point tl = new Point(rect.X, rect.Y);
            Point br = new Point(rect.Right, rect.Bottom);
            Coordinate topLeft = PixelToProj(self, tl);
            Coordinate bottomRight = PixelToProj(self, br);
            return new Extent(topLeft.X, bottomRight.Y, bottomRight.X, topLeft.Y);
        }

        /// <summary>
        /// Projects all of the rectangles int the specified list of rectangles into geographic regions.
        /// </summary>
        /// <param name="self">This IProj</param>
        /// <param name="clipRects">The clip rectangles</param>
        /// <returns>A List of IEnvelope geographic bounds that correspond to the specified clip rectangles.</returns>
        public static List<Extent> PixelToProj(this IProj self, List<Rectangle> clipRects)
        {
            List<Extent> result = new List<Extent>();
            foreach (Rectangle r in clipRects)
            {
                result.Add(PixelToProj(self, r));
            }
            return result;
        }

        /// <summary>
        /// Converts a single geographic location into the equivalent point on the
        /// screen relative to the top left corner of the map.
        /// </summary>
        /// <param name="self">This IProj</param>
        /// <param name="location">The geographic position to transform</param>
        /// <returns>A Point with the new location.</returns>
        public static Point ProjToPixel(this IProj self, Coordinate location)
        {
            if (self.GeographicExtents.Width == 0 || self.GeographicExtents.Height == 0) return Point.Empty;
            try
<<<<<<< HEAD
            {
                int x = Convert.ToInt32(self.ImageRectangle.X + (location.X - self.GeographicExtents.MinX) *
                                    (self.ImageRectangle.Width / self.GeographicExtents.Width));
                int y = Convert.ToInt32(self.ImageRectangle.Y + (self.GeographicExtents.MaxY - location.Y) *
                                        (self.ImageRectangle.Height / self.GeographicExtents.Height));
=======
            {
                int x = Convert.ToInt32(self.ImageRectangle.X + (location.X - self.GeographicExtents.MinX) *
                                    (self.ImageRectangle.Width / self.GeographicExtents.Width));
                int y = Convert.ToInt32(self.ImageRectangle.Y + (self.GeographicExtents.MaxY - location.Y) *
                                        (self.ImageRectangle.Height / self.GeographicExtents.Height));
>>>>>>> abd9d1d9

                return new Point(x, y);
            }
            catch (OverflowException)
            {
                return Point.Empty;
            }
        }

        /// <summary>
        /// Converts a single geographic envelope into an equivalent Rectangle
        /// as it would be drawn on the screen.
        /// </summary>
        /// <param name="self">This IProj</param>
        /// <param name="env">The geographic IEnvelope</param>
        /// <returns>A Rectangle</returns>
        public static Rectangle ProjToPixel(this IProj self, Extent env)
        {
            Coordinate tl = new Coordinate(env.MinX, env.MaxY);
            Coordinate br = new Coordinate(env.MaxX, env.MinY);
            Point topLeft = ProjToPixel(self, tl);
            Point bottomRight = ProjToPixel(self, br);
            return new Rectangle(topLeft.X, topLeft.Y, bottomRight.X - topLeft.X, bottomRight.Y - topLeft.Y);
        }

        /// <summary>
        /// Translates all of the geographic regions, forming an equivalent list of rectangles.
        /// </summary>
        /// <param name="self">This IProj</param>
        /// <param name="regions">The list of geographic regions to project</param>
        /// <returns>A list of pixel rectangles that describe the specified region</returns>
        public static List<Rectangle> ProjToPixel(this IProj self, List<Extent> regions)
        {
            List<Rectangle> result = new List<Rectangle>();
            foreach (Extent region in regions)
            {
                if (region == null) continue;
                result.Add(ProjToPixel(self, region));
            }
            return result;
        }

        /// <summary>
        /// Calculates an integer length distance in pixels that corresponds to the double
        /// length specified in the image.
        /// </summary>
        /// <param name="self">The IProj that this describes</param>
        /// <param name="distance">The double distance to obtain in pixels</param>
        /// <returns>The integer distance in pixels</returns>
        public static double ProjToPixel(this IProj self, double distance)
        {
            return (distance * self.ImageRectangle.Width / self.GeographicExtents.Width);
        }

<<<<<<< HEAD
        #endregion
        /// <summary>
        /// Gets or sets whether this map frame should define its buffer
        /// region to be the same size as the client, or three times larger.
        /// </summary>
        public static bool ExtendBuffer
        {
            get { return _extendBuffer; }
            set { _extendBuffer = value; }
        }

        /// <summary>
        /// Gets the coefficient used for ExtendBuffer. This coefficient should not be modified.
        /// </summary>
        public static int ExtendBufferCoeff
        {
            get { return _extendBufferCoeff; }
            set { _extendBufferCoeff = value; }
        }

=======
        #endregion

        #region Properties

        /// <summary>
        /// Gets or sets whether this map frame should define its buffer
        /// region to be the same size as the client, or three times larger.
        /// </summary>
        public static bool ExtendBuffer
        {
            get { return _extendBuffer; }
            set { _extendBuffer = value; }
        }

        /// <summary>
        /// Gets the coefficient used for ExtendBuffer. This coefficient should not be modified.
        /// </summary>
        public static int ExtendBufferCoeff
        {
            get { return _extendBufferCoeff; }
            set { _extendBufferCoeff = value; }
        }
        #endregion

>>>>>>> abd9d1d9
    }
}<|MERGE_RESOLUTION|>--- conflicted
+++ resolved
@@ -23,15 +23,10 @@
     /// Extension methods for <see cref="IProj"/> interface.
     /// </summary>
     public static class IProjExtensions
-<<<<<<< HEAD
+
     {
 
         private static bool _extendBuffer;
-=======
-    {
-
-        private static bool _extendBuffer;
->>>>>>> abd9d1d9
         private static int _extendBufferCoeff = 3;
 
         #region Methods
@@ -47,13 +42,8 @@
             double x = Convert.ToDouble(position.X);
             double y = Convert.ToDouble(position.Y);
             if (self != null && self.GeographicExtents != null)
-<<<<<<< HEAD
             {
                 x = (x - self.ImageRectangle.X) * self.GeographicExtents.Width / self.ImageRectangle.Width + self.GeographicExtents.MinX;
-=======
-            {
-                x = (x - self.ImageRectangle.X) * self.GeographicExtents.Width / self.ImageRectangle.Width + self.GeographicExtents.MinX;
->>>>>>> abd9d1d9
                 y = self.GeographicExtents.MaxY - (y - self.ImageRectangle.Y) * self.GeographicExtents.Height / self.ImageRectangle.Height;
             }
             return new Coordinate(x, y, 0.0);
@@ -102,19 +92,12 @@
         {
             if (self.GeographicExtents.Width == 0 || self.GeographicExtents.Height == 0) return Point.Empty;
             try
-<<<<<<< HEAD
+
             {
                 int x = Convert.ToInt32(self.ImageRectangle.X + (location.X - self.GeographicExtents.MinX) *
                                     (self.ImageRectangle.Width / self.GeographicExtents.Width));
                 int y = Convert.ToInt32(self.ImageRectangle.Y + (self.GeographicExtents.MaxY - location.Y) *
                                         (self.ImageRectangle.Height / self.GeographicExtents.Height));
-=======
-            {
-                int x = Convert.ToInt32(self.ImageRectangle.X + (location.X - self.GeographicExtents.MinX) *
-                                    (self.ImageRectangle.Width / self.GeographicExtents.Width));
-                int y = Convert.ToInt32(self.ImageRectangle.Y + (self.GeographicExtents.MaxY - location.Y) *
-                                        (self.ImageRectangle.Height / self.GeographicExtents.Height));
->>>>>>> abd9d1d9
 
                 return new Point(x, y);
             }
@@ -169,28 +152,7 @@
             return (distance * self.ImageRectangle.Width / self.GeographicExtents.Width);
         }
 
-<<<<<<< HEAD
-        #endregion
-        /// <summary>
-        /// Gets or sets whether this map frame should define its buffer
-        /// region to be the same size as the client, or three times larger.
-        /// </summary>
-        public static bool ExtendBuffer
-        {
-            get { return _extendBuffer; }
-            set { _extendBuffer = value; }
-        }
 
-        /// <summary>
-        /// Gets the coefficient used for ExtendBuffer. This coefficient should not be modified.
-        /// </summary>
-        public static int ExtendBufferCoeff
-        {
-            get { return _extendBufferCoeff; }
-            set { _extendBufferCoeff = value; }
-        }
-
-=======
         #endregion
 
         #region Properties
@@ -215,6 +177,5 @@
         }
         #endregion
 
->>>>>>> abd9d1d9
     }
 }