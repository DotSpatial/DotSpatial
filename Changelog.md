--- conflicted
+++ resolved
@@ -86,8 +86,6 @@
 - Incorrect selection of polygons with Holes (#905)
 - Polygon Hatch Style is not displayed (#851)
 - Is this a bug in DotSpatial.WebControls? (#496)
-<<<<<<< HEAD
-=======
 - NmeaSentence.ParseDilution produces an exception when an nmea string with dilution of precision not greater than 0 is used. (#909)
 - Errors in SetPropertiesFromSentence functions of GpggkSentence, GpgsvSentence, GprmcSentence
->>>>>>> 98d0a55e
+
