# Change Log
All notable changes to this project will be documented in this file.

## [Unreleased]

### Added
<<<<<<< HEAD
- JGD2011, EPSG from 6669 to 6687 (#1262)

=======
- Feature of determining the delta azimuth of three consecutive points (#1360)
- 
>>>>>>> 46e02268
### Changed
- Switched to VS2019
- Switched to .Net Framework 4.7.2
- Updated StyleCop.Analyzers to 1.1.118
- Switched from DotSpatial.NetTopologySuite/DotSpatial.GeoAPI to NetTopologySuite 2.4.0
- Updated NUnit to 3.13.2

### Fixed
- Bug in extent calculation in WebMap plugin (#1367)

## V2.0.1

Be aware that code written for 1.9 will not work out of the box because DotSpatial.Topology was replaced by DotSpatial.GeoAPI and DotSpatial.NetTopologySuite (#786). Have a look at the [Wiki](https://github.com/DotSpatial/DotSpatial/wiki/Switching-from-DotSpatial-1.9-to-2.0) for more information.

### Added
- Aliases to Satellite of DotSpatial.Positioning
- Switched to NTS/GeoAPI instead of DotSpatial.Topology (#633, #404, #786) 
- Tag property in ActionItem (#338)
- Added property AppManager.BaseDirectory which allows to change base directory for plugins. (#758)
- Support for formatted ESRI projection files (#793)
- XML comments for publicly visible types and members
- "Add layer to Map"-checkbox to the ToolDialog (#147)
- CopySubset overloads with withAttributes parameters
- Jenks Natural Breaks support in categories binning.
- Test that checks correct creation of GpggkSentence objects from string
- Constructing Shapefiles in memory as single zip archives (#885)
- StyleCop.Analyzers to enforce a set of style and consistency rules
- Chm file with DotSpatial API documentation
- Example for Buffer.AddBuffer method (#1002)
- Legend.UseLegendForSelection property to be able to decide whether the legend should be used for selection or not. (#1008)
- Possibility to drag layers out of their group into the parent group (in legend) (#1008)
- Clear parameter to Select function to speed up drawing (#1024)
- LayoutControl.InitialOpenFileDirectory property that allows to set the folder that is shown in the OpenFileDialog that is used to open an existing layout
- FeatureLayer.Snappable to indicate whether the layer can be used for snapping
- The possibility to draw linestrings which are inside a geometry collection (#1061)
- The possibility to use static methods to deserialize objects that were serialized to a dspx file and can't be deserialized correctly via their class constructor (FeatureSet, MapSelfLoadGroup, MapSelfLoadLayers from GdalExtension, SpatiaLiteFeatureSet) (#1061)
- Default mouse cursor button in layout insert toolbar
- A function to get a reprojected clone of a featureset
- Auto display children of MapGroup is now an option of the MapFrame

### Changed
- Switched to VS2017 and C#7
- Switched to .Net Framework 4.5.2 (#1083)
- GdalExtension: Updated to GDAL 1.1.11
- Demo and Apps projects should have build files (#120)
- ExtensionManager & HideReleaseFromEndUser (#798)
- Moved localizeable strings to resource files
- Renamed FilterCollectionEM to FeatureSelectionExt because it contains extension methods for IFeatureSelection
- Move FeatureSet.Filename / FilePath to DataSet (#821)
- Changed Filename to absolute path so it stays the same even if CurrentDirectory is changed
- Renamed IntervalMethod.Quantile to IntervalMethod.EqualFrequency for better consistency.
- IHeaderControl.Add() now returns object which represents added GUI item.
- Added authority and authority code as optional parameters to method ProjectionInfo.FromProj4String.
- Update proj4 strings to EPSG db 9.0 (#870)
- ShapeFile Numeric columns now loaded into double instead of string for up to 15 decimal digits (#893)
- DS Feature refactorings (#906)
- LegendText ReadOnly (#750)
- Made Shapefile class abstract, because we already have FeatureSet for creating unspecified Shapefiles (#890)
- Moved MapFrame extension methods to Group (#1008)
- Drawing functions so selected features are drawn on top (#897)
- ShapeEditors AddFeature and MoveVertex functions, so they snap only to the layers that allow snapping
- ShapeEditors SnapSettingsDialog to allow the users to select the layers the editor functions may snap to
- If a dxf file contains points, lines and polygons at the same time, the dxf file gets added to the map as a group that contains one layer for points, one for lines and one for polygons (#1061)
- If a dxf file contains only a single feature type the dxf file gets added to the map as a single layer with the feature type it contains (#1061)
- dxf files get loaded with their styles (#1061)
- Show buttons from layout toolbars as checked while their function is active
- replaced ContextMenu by ContextMenuStrip inside Legend, so we don't have to draw the images shown in the ContextMenu ourselves (#1069)
- changed the background color of the LayerDialog and TabControlDialog tabs to Control so they have the same background color as the user controls they contain (#1069)

### Removed
- Removed DotSpatial.Topology assembly (#633)
- Removed obsolete methods\properties (#797)
- Removed DotSpatial.Mono assembly. Mono helper now is in DotSpatial.Data assembly.
- Removed unnecessary methods in LayoutControl

### Fixed
- Satellite's missing properties (#958)
- Parameters for the Austrian Bundesmeldenetz in DotSpatial.Projections.ProjectedCategories.NationalGrids are incorrect (#855)
- Raster extent shifts from correct extent (#725)
- Inconsistent use of affine coefficients (#822)
- Fixed the shift in x-coordinate when reprojecting from WGS84 to LAEA (#815)
- Fixed LAEA reprojected y coordinate that resulted in n.def (#813)
- ShapeReader skipping one entry when switching the page (#774)
- DotSpatial.Projections dll file is very big (#27)
- ParseEsriString leaves datums.xml open (#713)
- MultiPolygon shapefile with holes with nested part not read correctly (#779)
- Exception when calling Feature.Difference (#765)
- Coordinate getHashCode() incorrect (#731)
- IsSimple returns true without checking (#656)
- Polygonizer StackOverflowException (#509)
- Topology: Area for a Polygon with Holes (#16)
- Unhandled exception in ScaleBarPlugin (#789)
- No outgoing dirEdge found (#602)
- WKBWriter adds 4 null bytes? (#475)
- Exception when calling feature.Intersects(otherFeature) (#746)
- Remove Map Frame context menu doesn't work (#237)
- ReprojectPoints() not working for more than 1 point for Stereographic transforms. (#781)
- Projection ETRS1989LAEA (#387)
- Problem with LAEA projection (#568)
- Intersection Issue (#785) 
- SqlServer raise WKB is not valid format. (#499)
- Error inside ClipPolygonWithLine that caused an exception because the output filename wasn't set
- Incorrect toWgs84 initialisation in Proj4DatumName set accesor (#732)
- Unhandled exception when zoom to empty Group (#796)
- Excel Join, wrong OleDbAdaptater. (#250)
- Select Layer in the MapFrame (#743)
- Measure Plugin - unhandled exception (#792)
- Error that caused the last value to be missing from the RasterSymbolizer.Scheme
- Bug in tool Reproject Features (#761)
- Clone a featureset with CopyFeatures throws exception (#780)
- Make sure Feature.Copy doesn't throw an error if the Feature doesn't have a ParentFeatureSet
- Symbology.IndexSelection.RemoveRegion is working slow (#718)
- Exception in WebMap plugin if "espg"-substring is lower-case (#777)
- Problem in rendering ECW images (#824)
- Polygon layer - scheme partially resets when open properties window (#842)
- Index Glitch in GdalRaster with Very Large Rasters (#849)
- Map Frame Dragging (#772)
- Fixed reprojection errors between RT90 and SWEREF99, caused by missing TOWGS parameters in transformation attributes (#861)
- Incorrect reprojection between RT90 2,5 gon V and WGS84 (#618)
- SelectByAttributes - Unhandled Exception (#253)
- AttributeTable.Columns.Add (#303)
- Spheroid International_1924 in EuropeanDatum1950UTMZone30N coordinate system (#623)
- AttributeTable - Can't handle all field types, fails to handle null values properly (#880)
- Attributes now preserved from input to output when performing ClipPolygonWithPolygon tool (#892)
- FeatureSet.Open(".shp") throws wrong error if .shx is missing (#903)
- Wrong Expression at Expression Editor mess up Layer Feature Set. (#904)
- Incorrect selection of polygons with Holes (#905)
- ExtendBuffer Map property fixed (#661)
- Polygon Hatch Style is not displayed (#851)
- Is this a bug in DotSpatial.WebControls? (#496)
- NmeaSentence.ParseDilution produces an exception when an nmea string with dilution of precision not greater than 0 is used. (#909)
- Errors in SetPropertiesFromSentence functions of GpggkSentence, GpgsvSentence, GprmcSentence
- Allow feature.DataRow = null in Shape-constructor (#917)
- DS uses InRamImage although GDAL provider was selected (#931)
- Disable editing in identify window (#930)
- ArcMap does show M and Z as NaN (#935)
- Recognize NullShapes not only for polygon / line shapes when in IndexMode, but also in !IndexMode and for points and multipoints (#890)
- Legends are in an opposite order in the map legend and in the Print Preview. (#970)
- FeatureLayer.ClearSelection / SelectAll only work when FeatureLayer is selected in Legend (#659)
- Using the Identifier tool isn't intuitive (#418)
- Selection Options (#283)
- Legend drag line so it doesn't look as if you can move a layer in between categories (#1008)
- Legend selection to be able to select features of a category (#1008)
- Some errors in SetSelectable plugin (#1008)
- Crash when attempting to use a serial GPS device on Mono
- Clear the selection inside FeatureLayer.RemoveSelectedFeatures so the removed features are no longer contained when IFeatureSet.FeatureRemoved is raised
- In InRamImageData.Open don't draw the image unscaled because this can cause the image not to be drawn
- FeatureTypeFromGeometryType Method updated to work with GeometryCollection (#1044)
- The SpatiaLite plugin to be able to load SpatiaLite databases of version 4 and higher (#1061)
- WebMap-Plugin fails fetching tiles for specific WMS (#1074)
- Plugins/WFSClient: Feature fetching fails on systems w NumberFormatInfo.NumberDecimalSeparator != '.' (#1081)
- showMargin can be checked as soon as layoutControl is not null (#1091) 
- don't assign the 'EndRow' property to itself in BinaryRaster.OpenWindow (#1089)
- assign "D_ITRF_1997" to ITRF1997.GeographicInfo.Datum.Name instead of ITRF1997.GeographicInfo.Name because this is the name of the datum and not the GeographicInfo (#1090)
- Update Brutile version in Webmap? (#800)
- SetSelectable Plugin Not Included in Release Build (#1106)
- Error on OpenFile with special SPHEROID string (#1142)
- Shape File Saves with Wrong DataTypes (#1005)
- Calculation of translation param in InRamImageData.GetBitmap is defective (#1203)
- MapImageLayer not drawn correctly on print (#1137)
- MapRasterLayer not drawn correctly on print
- Create Categories for symbology is inconsistent with large datasets (#1242)
- Geographic projections now have a Name property
- Drawing order of labels is given precedence from top to bottom layer (#1226)
- DotSpatial Projection with GridShift is Extremely Slow for NAD27 (#1333)
- Potential Bug in RasterBoundsExt class CellsContainingExtent(...) method (#1332)
- Potential bug in EnvelopeExt (and ExtentExt) class Reproportion(...) method (#1326)
- Bug in AzimuthalEquidistant class (#1342)
- Bug in moving legend items (#1368)
- Bug in ExtentExt.Reproportion discussed in #1351 (#1370)
<|MERGE_RESOLUTION|>--- conflicted
+++ resolved
@@ -1,183 +1,179 @@
-# Change Log
-All notable changes to this project will be documented in this file.
-
-## [Unreleased]
-
-### Added
-<<<<<<< HEAD
-- JGD2011, EPSG from 6669 to 6687 (#1262)
-
-=======
-- Feature of determining the delta azimuth of three consecutive points (#1360)
-- 
->>>>>>> 46e02268
-### Changed
-- Switched to VS2019
-- Switched to .Net Framework 4.7.2
-- Updated StyleCop.Analyzers to 1.1.118
-- Switched from DotSpatial.NetTopologySuite/DotSpatial.GeoAPI to NetTopologySuite 2.4.0
-- Updated NUnit to 3.13.2
-
-### Fixed
-- Bug in extent calculation in WebMap plugin (#1367)
-
-## V2.0.1
-
-Be aware that code written for 1.9 will not work out of the box because DotSpatial.Topology was replaced by DotSpatial.GeoAPI and DotSpatial.NetTopologySuite (#786). Have a look at the [Wiki](https://github.com/DotSpatial/DotSpatial/wiki/Switching-from-DotSpatial-1.9-to-2.0) for more information.
-
-### Added
-- Aliases to Satellite of DotSpatial.Positioning
-- Switched to NTS/GeoAPI instead of DotSpatial.Topology (#633, #404, #786) 
-- Tag property in ActionItem (#338)
-- Added property AppManager.BaseDirectory which allows to change base directory for plugins. (#758)
-- Support for formatted ESRI projection files (#793)
-- XML comments for publicly visible types and members
-- "Add layer to Map"-checkbox to the ToolDialog (#147)
-- CopySubset overloads with withAttributes parameters
-- Jenks Natural Breaks support in categories binning.
-- Test that checks correct creation of GpggkSentence objects from string
-- Constructing Shapefiles in memory as single zip archives (#885)
-- StyleCop.Analyzers to enforce a set of style and consistency rules
-- Chm file with DotSpatial API documentation
-- Example for Buffer.AddBuffer method (#1002)
-- Legend.UseLegendForSelection property to be able to decide whether the legend should be used for selection or not. (#1008)
-- Possibility to drag layers out of their group into the parent group (in legend) (#1008)
-- Clear parameter to Select function to speed up drawing (#1024)
-- LayoutControl.InitialOpenFileDirectory property that allows to set the folder that is shown in the OpenFileDialog that is used to open an existing layout
-- FeatureLayer.Snappable to indicate whether the layer can be used for snapping
-- The possibility to draw linestrings which are inside a geometry collection (#1061)
-- The possibility to use static methods to deserialize objects that were serialized to a dspx file and can't be deserialized correctly via their class constructor (FeatureSet, MapSelfLoadGroup, MapSelfLoadLayers from GdalExtension, SpatiaLiteFeatureSet) (#1061)
-- Default mouse cursor button in layout insert toolbar
-- A function to get a reprojected clone of a featureset
-- Auto display children of MapGroup is now an option of the MapFrame
-
-### Changed
-- Switched to VS2017 and C#7
-- Switched to .Net Framework 4.5.2 (#1083)
-- GdalExtension: Updated to GDAL 1.1.11
-- Demo and Apps projects should have build files (#120)
-- ExtensionManager & HideReleaseFromEndUser (#798)
-- Moved localizeable strings to resource files
-- Renamed FilterCollectionEM to FeatureSelectionExt because it contains extension methods for IFeatureSelection
-- Move FeatureSet.Filename / FilePath to DataSet (#821)
-- Changed Filename to absolute path so it stays the same even if CurrentDirectory is changed
-- Renamed IntervalMethod.Quantile to IntervalMethod.EqualFrequency for better consistency.
-- IHeaderControl.Add() now returns object which represents added GUI item.
-- Added authority and authority code as optional parameters to method ProjectionInfo.FromProj4String.
-- Update proj4 strings to EPSG db 9.0 (#870)
-- ShapeFile Numeric columns now loaded into double instead of string for up to 15 decimal digits (#893)
-- DS Feature refactorings (#906)
-- LegendText ReadOnly (#750)
-- Made Shapefile class abstract, because we already have FeatureSet for creating unspecified Shapefiles (#890)
-- Moved MapFrame extension methods to Group (#1008)
-- Drawing functions so selected features are drawn on top (#897)
-- ShapeEditors AddFeature and MoveVertex functions, so they snap only to the layers that allow snapping
-- ShapeEditors SnapSettingsDialog to allow the users to select the layers the editor functions may snap to
-- If a dxf file contains points, lines and polygons at the same time, the dxf file gets added to the map as a group that contains one layer for points, one for lines and one for polygons (#1061)
-- If a dxf file contains only a single feature type the dxf file gets added to the map as a single layer with the feature type it contains (#1061)
-- dxf files get loaded with their styles (#1061)
-- Show buttons from layout toolbars as checked while their function is active
-- replaced ContextMenu by ContextMenuStrip inside Legend, so we don't have to draw the images shown in the ContextMenu ourselves (#1069)
-- changed the background color of the LayerDialog and TabControlDialog tabs to Control so they have the same background color as the user controls they contain (#1069)
-
-### Removed
-- Removed DotSpatial.Topology assembly (#633)
-- Removed obsolete methods\properties (#797)
-- Removed DotSpatial.Mono assembly. Mono helper now is in DotSpatial.Data assembly.
-- Removed unnecessary methods in LayoutControl
-
-### Fixed
-- Satellite's missing properties (#958)
-- Parameters for the Austrian Bundesmeldenetz in DotSpatial.Projections.ProjectedCategories.NationalGrids are incorrect (#855)
-- Raster extent shifts from correct extent (#725)
-- Inconsistent use of affine coefficients (#822)
-- Fixed the shift in x-coordinate when reprojecting from WGS84 to LAEA (#815)
-- Fixed LAEA reprojected y coordinate that resulted in n.def (#813)
-- ShapeReader skipping one entry when switching the page (#774)
-- DotSpatial.Projections dll file is very big (#27)
-- ParseEsriString leaves datums.xml open (#713)
-- MultiPolygon shapefile with holes with nested part not read correctly (#779)
-- Exception when calling Feature.Difference (#765)
-- Coordinate getHashCode() incorrect (#731)
-- IsSimple returns true without checking (#656)
-- Polygonizer StackOverflowException (#509)
-- Topology: Area for a Polygon with Holes (#16)
-- Unhandled exception in ScaleBarPlugin (#789)
-- No outgoing dirEdge found (#602)
-- WKBWriter adds 4 null bytes? (#475)
-- Exception when calling feature.Intersects(otherFeature) (#746)
-- Remove Map Frame context menu doesn't work (#237)
-- ReprojectPoints() not working for more than 1 point for Stereographic transforms. (#781)
-- Projection ETRS1989LAEA (#387)
-- Problem with LAEA projection (#568)
-- Intersection Issue (#785) 
-- SqlServer raise WKB is not valid format. (#499)
-- Error inside ClipPolygonWithLine that caused an exception because the output filename wasn't set
-- Incorrect toWgs84 initialisation in Proj4DatumName set accesor (#732)
-- Unhandled exception when zoom to empty Group (#796)
-- Excel Join, wrong OleDbAdaptater. (#250)
-- Select Layer in the MapFrame (#743)
-- Measure Plugin - unhandled exception (#792)
-- Error that caused the last value to be missing from the RasterSymbolizer.Scheme
-- Bug in tool Reproject Features (#761)
-- Clone a featureset with CopyFeatures throws exception (#780)
-- Make sure Feature.Copy doesn't throw an error if the Feature doesn't have a ParentFeatureSet
-- Symbology.IndexSelection.RemoveRegion is working slow (#718)
-- Exception in WebMap plugin if "espg"-substring is lower-case (#777)
-- Problem in rendering ECW images (#824)
-- Polygon layer - scheme partially resets when open properties window (#842)
-- Index Glitch in GdalRaster with Very Large Rasters (#849)
-- Map Frame Dragging (#772)
-- Fixed reprojection errors between RT90 and SWEREF99, caused by missing TOWGS parameters in transformation attributes (#861)
-- Incorrect reprojection between RT90 2,5 gon V and WGS84 (#618)
-- SelectByAttributes - Unhandled Exception (#253)
-- AttributeTable.Columns.Add (#303)
-- Spheroid International_1924 in EuropeanDatum1950UTMZone30N coordinate system (#623)
-- AttributeTable - Can't handle all field types, fails to handle null values properly (#880)
-- Attributes now preserved from input to output when performing ClipPolygonWithPolygon tool (#892)
-- FeatureSet.Open(".shp") throws wrong error if .shx is missing (#903)
-- Wrong Expression at Expression Editor mess up Layer Feature Set. (#904)
-- Incorrect selection of polygons with Holes (#905)
-- ExtendBuffer Map property fixed (#661)
-- Polygon Hatch Style is not displayed (#851)
-- Is this a bug in DotSpatial.WebControls? (#496)
-- NmeaSentence.ParseDilution produces an exception when an nmea string with dilution of precision not greater than 0 is used. (#909)
-- Errors in SetPropertiesFromSentence functions of GpggkSentence, GpgsvSentence, GprmcSentence
-- Allow feature.DataRow = null in Shape-constructor (#917)
-- DS uses InRamImage although GDAL provider was selected (#931)
-- Disable editing in identify window (#930)
-- ArcMap does show M and Z as NaN (#935)
-- Recognize NullShapes not only for polygon / line shapes when in IndexMode, but also in !IndexMode and for points and multipoints (#890)
-- Legends are in an opposite order in the map legend and in the Print Preview. (#970)
-- FeatureLayer.ClearSelection / SelectAll only work when FeatureLayer is selected in Legend (#659)
-- Using the Identifier tool isn't intuitive (#418)
-- Selection Options (#283)
-- Legend drag line so it doesn't look as if you can move a layer in between categories (#1008)
-- Legend selection to be able to select features of a category (#1008)
-- Some errors in SetSelectable plugin (#1008)
-- Crash when attempting to use a serial GPS device on Mono
-- Clear the selection inside FeatureLayer.RemoveSelectedFeatures so the removed features are no longer contained when IFeatureSet.FeatureRemoved is raised
-- In InRamImageData.Open don't draw the image unscaled because this can cause the image not to be drawn
-- FeatureTypeFromGeometryType Method updated to work with GeometryCollection (#1044)
-- The SpatiaLite plugin to be able to load SpatiaLite databases of version 4 and higher (#1061)
-- WebMap-Plugin fails fetching tiles for specific WMS (#1074)
-- Plugins/WFSClient: Feature fetching fails on systems w NumberFormatInfo.NumberDecimalSeparator != '.' (#1081)
-- showMargin can be checked as soon as layoutControl is not null (#1091) 
-- don't assign the 'EndRow' property to itself in BinaryRaster.OpenWindow (#1089)
-- assign "D_ITRF_1997" to ITRF1997.GeographicInfo.Datum.Name instead of ITRF1997.GeographicInfo.Name because this is the name of the datum and not the GeographicInfo (#1090)
-- Update Brutile version in Webmap? (#800)
-- SetSelectable Plugin Not Included in Release Build (#1106)
-- Error on OpenFile with special SPHEROID string (#1142)
-- Shape File Saves with Wrong DataTypes (#1005)
-- Calculation of translation param in InRamImageData.GetBitmap is defective (#1203)
-- MapImageLayer not drawn correctly on print (#1137)
-- MapRasterLayer not drawn correctly on print
-- Create Categories for symbology is inconsistent with large datasets (#1242)
-- Geographic projections now have a Name property
-- Drawing order of labels is given precedence from top to bottom layer (#1226)
-- DotSpatial Projection with GridShift is Extremely Slow for NAD27 (#1333)
-- Potential Bug in RasterBoundsExt class CellsContainingExtent(...) method (#1332)
-- Potential bug in EnvelopeExt (and ExtentExt) class Reproportion(...) method (#1326)
-- Bug in AzimuthalEquidistant class (#1342)
-- Bug in moving legend items (#1368)
-- Bug in ExtentExt.Reproportion discussed in #1351 (#1370)
+# Change Log
+All notable changes to this project will be documented in this file.
+
+## [Unreleased]
+
+### Added
+- JGD2011, EPSG from 6669 to 6687 (#1262)
+- Feature of determining the delta azimuth of three consecutive points (#1360)
+
+### Changed
+- Switched to VS2019
+- Switched to .Net Framework 4.7.2
+- Updated StyleCop.Analyzers to 1.1.118
+- Switched from DotSpatial.NetTopologySuite/DotSpatial.GeoAPI to NetTopologySuite 2.4.0
+- Updated NUnit to 3.13.2
+
+### Fixed
+- Bug in extent calculation in WebMap plugin (#1367)
+
+## V2.0.1
+
+Be aware that code written for 1.9 will not work out of the box because DotSpatial.Topology was replaced by DotSpatial.GeoAPI and DotSpatial.NetTopologySuite (#786). Have a look at the [Wiki](https://github.com/DotSpatial/DotSpatial/wiki/Switching-from-DotSpatial-1.9-to-2.0) for more information.
+
+### Added
+- Aliases to Satellite of DotSpatial.Positioning
+- Switched to NTS/GeoAPI instead of DotSpatial.Topology (#633, #404, #786) 
+- Tag property in ActionItem (#338)
+- Added property AppManager.BaseDirectory which allows to change base directory for plugins. (#758)
+- Support for formatted ESRI projection files (#793)
+- XML comments for publicly visible types and members
+- "Add layer to Map"-checkbox to the ToolDialog (#147)
+- CopySubset overloads with withAttributes parameters
+- Jenks Natural Breaks support in categories binning.
+- Test that checks correct creation of GpggkSentence objects from string
+- Constructing Shapefiles in memory as single zip archives (#885)
+- StyleCop.Analyzers to enforce a set of style and consistency rules
+- Chm file with DotSpatial API documentation
+- Example for Buffer.AddBuffer method (#1002)
+- Legend.UseLegendForSelection property to be able to decide whether the legend should be used for selection or not. (#1008)
+- Possibility to drag layers out of their group into the parent group (in legend) (#1008)
+- Clear parameter to Select function to speed up drawing (#1024)
+- LayoutControl.InitialOpenFileDirectory property that allows to set the folder that is shown in the OpenFileDialog that is used to open an existing layout
+- FeatureLayer.Snappable to indicate whether the layer can be used for snapping
+- The possibility to draw linestrings which are inside a geometry collection (#1061)
+- The possibility to use static methods to deserialize objects that were serialized to a dspx file and can't be deserialized correctly via their class constructor (FeatureSet, MapSelfLoadGroup, MapSelfLoadLayers from GdalExtension, SpatiaLiteFeatureSet) (#1061)
+- Default mouse cursor button in layout insert toolbar
+- A function to get a reprojected clone of a featureset
+- Auto display children of MapGroup is now an option of the MapFrame
+
+### Changed
+- Switched to VS2017 and C#7
+- Switched to .Net Framework 4.5.2 (#1083)
+- GdalExtension: Updated to GDAL 1.1.11
+- Demo and Apps projects should have build files (#120)
+- ExtensionManager & HideReleaseFromEndUser (#798)
+- Moved localizeable strings to resource files
+- Renamed FilterCollectionEM to FeatureSelectionExt because it contains extension methods for IFeatureSelection
+- Move FeatureSet.Filename / FilePath to DataSet (#821)
+- Changed Filename to absolute path so it stays the same even if CurrentDirectory is changed
+- Renamed IntervalMethod.Quantile to IntervalMethod.EqualFrequency for better consistency.
+- IHeaderControl.Add() now returns object which represents added GUI item.
+- Added authority and authority code as optional parameters to method ProjectionInfo.FromProj4String.
+- Update proj4 strings to EPSG db 9.0 (#870)
+- ShapeFile Numeric columns now loaded into double instead of string for up to 15 decimal digits (#893)
+- DS Feature refactorings (#906)
+- LegendText ReadOnly (#750)
+- Made Shapefile class abstract, because we already have FeatureSet for creating unspecified Shapefiles (#890)
+- Moved MapFrame extension methods to Group (#1008)
+- Drawing functions so selected features are drawn on top (#897)
+- ShapeEditors AddFeature and MoveVertex functions, so they snap only to the layers that allow snapping
+- ShapeEditors SnapSettingsDialog to allow the users to select the layers the editor functions may snap to
+- If a dxf file contains points, lines and polygons at the same time, the dxf file gets added to the map as a group that contains one layer for points, one for lines and one for polygons (#1061)
+- If a dxf file contains only a single feature type the dxf file gets added to the map as a single layer with the feature type it contains (#1061)
+- dxf files get loaded with their styles (#1061)
+- Show buttons from layout toolbars as checked while their function is active
+- replaced ContextMenu by ContextMenuStrip inside Legend, so we don't have to draw the images shown in the ContextMenu ourselves (#1069)
+- changed the background color of the LayerDialog and TabControlDialog tabs to Control so they have the same background color as the user controls they contain (#1069)
+
+### Removed
+- Removed DotSpatial.Topology assembly (#633)
+- Removed obsolete methods\properties (#797)
+- Removed DotSpatial.Mono assembly. Mono helper now is in DotSpatial.Data assembly.
+- Removed unnecessary methods in LayoutControl
+
+### Fixed
+- Satellite's missing properties (#958)
+- Parameters for the Austrian Bundesmeldenetz in DotSpatial.Projections.ProjectedCategories.NationalGrids are incorrect (#855)
+- Raster extent shifts from correct extent (#725)
+- Inconsistent use of affine coefficients (#822)
+- Fixed the shift in x-coordinate when reprojecting from WGS84 to LAEA (#815)
+- Fixed LAEA reprojected y coordinate that resulted in n.def (#813)
+- ShapeReader skipping one entry when switching the page (#774)
+- DotSpatial.Projections dll file is very big (#27)
+- ParseEsriString leaves datums.xml open (#713)
+- MultiPolygon shapefile with holes with nested part not read correctly (#779)
+- Exception when calling Feature.Difference (#765)
+- Coordinate getHashCode() incorrect (#731)
+- IsSimple returns true without checking (#656)
+- Polygonizer StackOverflowException (#509)
+- Topology: Area for a Polygon with Holes (#16)
+- Unhandled exception in ScaleBarPlugin (#789)
+- No outgoing dirEdge found (#602)
+- WKBWriter adds 4 null bytes? (#475)
+- Exception when calling feature.Intersects(otherFeature) (#746)
+- Remove Map Frame context menu doesn't work (#237)
+- ReprojectPoints() not working for more than 1 point for Stereographic transforms. (#781)
+- Projection ETRS1989LAEA (#387)
+- Problem with LAEA projection (#568)
+- Intersection Issue (#785) 
+- SqlServer raise WKB is not valid format. (#499)
+- Error inside ClipPolygonWithLine that caused an exception because the output filename wasn't set
+- Incorrect toWgs84 initialisation in Proj4DatumName set accesor (#732)
+- Unhandled exception when zoom to empty Group (#796)
+- Excel Join, wrong OleDbAdaptater. (#250)
+- Select Layer in the MapFrame (#743)
+- Measure Plugin - unhandled exception (#792)
+- Error that caused the last value to be missing from the RasterSymbolizer.Scheme
+- Bug in tool Reproject Features (#761)
+- Clone a featureset with CopyFeatures throws exception (#780)
+- Make sure Feature.Copy doesn't throw an error if the Feature doesn't have a ParentFeatureSet
+- Symbology.IndexSelection.RemoveRegion is working slow (#718)
+- Exception in WebMap plugin if "espg"-substring is lower-case (#777)
+- Problem in rendering ECW images (#824)
+- Polygon layer - scheme partially resets when open properties window (#842)
+- Index Glitch in GdalRaster with Very Large Rasters (#849)
+- Map Frame Dragging (#772)
+- Fixed reprojection errors between RT90 and SWEREF99, caused by missing TOWGS parameters in transformation attributes (#861)
+- Incorrect reprojection between RT90 2,5 gon V and WGS84 (#618)
+- SelectByAttributes - Unhandled Exception (#253)
+- AttributeTable.Columns.Add (#303)
+- Spheroid International_1924 in EuropeanDatum1950UTMZone30N coordinate system (#623)
+- AttributeTable - Can't handle all field types, fails to handle null values properly (#880)
+- Attributes now preserved from input to output when performing ClipPolygonWithPolygon tool (#892)
+- FeatureSet.Open(".shp") throws wrong error if .shx is missing (#903)
+- Wrong Expression at Expression Editor mess up Layer Feature Set. (#904)
+- Incorrect selection of polygons with Holes (#905)
+- ExtendBuffer Map property fixed (#661)
+- Polygon Hatch Style is not displayed (#851)
+- Is this a bug in DotSpatial.WebControls? (#496)
+- NmeaSentence.ParseDilution produces an exception when an nmea string with dilution of precision not greater than 0 is used. (#909)
+- Errors in SetPropertiesFromSentence functions of GpggkSentence, GpgsvSentence, GprmcSentence
+- Allow feature.DataRow = null in Shape-constructor (#917)
+- DS uses InRamImage although GDAL provider was selected (#931)
+- Disable editing in identify window (#930)
+- ArcMap does show M and Z as NaN (#935)
+- Recognize NullShapes not only for polygon / line shapes when in IndexMode, but also in !IndexMode and for points and multipoints (#890)
+- Legends are in an opposite order in the map legend and in the Print Preview. (#970)
+- FeatureLayer.ClearSelection / SelectAll only work when FeatureLayer is selected in Legend (#659)
+- Using the Identifier tool isn't intuitive (#418)
+- Selection Options (#283)
+- Legend drag line so it doesn't look as if you can move a layer in between categories (#1008)
+- Legend selection to be able to select features of a category (#1008)
+- Some errors in SetSelectable plugin (#1008)
+- Crash when attempting to use a serial GPS device on Mono
+- Clear the selection inside FeatureLayer.RemoveSelectedFeatures so the removed features are no longer contained when IFeatureSet.FeatureRemoved is raised
+- In InRamImageData.Open don't draw the image unscaled because this can cause the image not to be drawn
+- FeatureTypeFromGeometryType Method updated to work with GeometryCollection (#1044)
+- The SpatiaLite plugin to be able to load SpatiaLite databases of version 4 and higher (#1061)
+- WebMap-Plugin fails fetching tiles for specific WMS (#1074)
+- Plugins/WFSClient: Feature fetching fails on systems w NumberFormatInfo.NumberDecimalSeparator != '.' (#1081)
+- showMargin can be checked as soon as layoutControl is not null (#1091) 
+- don't assign the 'EndRow' property to itself in BinaryRaster.OpenWindow (#1089)
+- assign "D_ITRF_1997" to ITRF1997.GeographicInfo.Datum.Name instead of ITRF1997.GeographicInfo.Name because this is the name of the datum and not the GeographicInfo (#1090)
+- Update Brutile version in Webmap? (#800)
+- SetSelectable Plugin Not Included in Release Build (#1106)
+- Error on OpenFile with special SPHEROID string (#1142)
+- Shape File Saves with Wrong DataTypes (#1005)
+- Calculation of translation param in InRamImageData.GetBitmap is defective (#1203)
+- MapImageLayer not drawn correctly on print (#1137)
+- MapRasterLayer not drawn correctly on print
+- Create Categories for symbology is inconsistent with large datasets (#1242)
+- Geographic projections now have a Name property
+- Drawing order of labels is given precedence from top to bottom layer (#1226)
+- DotSpatial Projection with GridShift is Extremely Slow for NAD27 (#1333)
+- Potential Bug in RasterBoundsExt class CellsContainingExtent(...) method (#1332)
+- Potential bug in EnvelopeExt (and ExtentExt) class Reproportion(...) method (#1326)
+- Bug in AzimuthalEquidistant class (#1342)
+- Bug in moving legend items (#1368)
+- Bug in ExtentExt.Reproportion discussed in #1351 (#1370)