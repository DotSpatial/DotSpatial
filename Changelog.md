--- conflicted
+++ resolved
@@ -84,15 +84,8 @@
 - FeatureSet.Open(".shp") throws wrong error if .shx is missing (#903)
 - Wrong Expression at Expression Editor mess up Layer Feature Set. (#904)
 - Incorrect selection of polygons with Holes (#905)
-<<<<<<< HEAD
-- ExtendBuffer Map property fixed (#661)
-- Polygon Hatch Style is not displayed (#851)
-- Is this a bug in DotSpatial.WebControls? (#496)
-- NmeaSentence.ParseDilution produces an exception when an nmea string with dilution of precision not greater than 0 is used. (#909)
-=======
 - Polygon Hatch Style is not displayed (#851)
 - Is this a bug in DotSpatial.WebControls? (#496)
 - NmeaSentence.ParseDilution produces an exception when an nmea string with dilution of precision not greater than 0 is used. (#909)
 - Errors in SetPropertiesFromSentence functions of GpggkSentence, GpgsvSentence, GprmcSentence
 
->>>>>>> 3070221a
