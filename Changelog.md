--- conflicted
+++ resolved
@@ -89,8 +89,4 @@
 - Is this a bug in DotSpatial.WebControls? (#496)
 - NmeaSentence.ParseDilution produces an exception when an nmea string with dilution of precision not greater than 0 is used. (#909)
 - Errors in SetPropertiesFromSentence functions of GpggkSentence, GpgsvSentence, GprmcSentence
-<<<<<<< HEAD
-
-=======
 - Allow feature.DataRow = null in Shape-constructor (#917)
->>>>>>> abd9d1d9
